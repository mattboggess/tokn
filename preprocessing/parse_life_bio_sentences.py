--- conflicted
+++ resolved
@@ -1,12 +1,3 @@
-<<<<<<< HEAD
-# Parses an html version of life biology into a separate csv file with one row per cleaned sentence.
-#
-# Author: Matthew Boggess
-# Version: 6/08/20
-#
-# Data Source: Raw html of Life Biology in raw data directory.
-#
-=======
 # Converts Life Biology Raw HTML into individual clean sentences in csv file 
 #
 # Author: Matthew Boggess
@@ -19,7 +10,6 @@
 #   section and then cleans up encoding errors and removes the HTML markup. It assembles it all
 #   into a csv file for the entire book.
 
->>>>>>> 3d3851e5
 #===================================================================================
 # Libraries 
 
@@ -31,7 +21,6 @@
 #===================================================================================
 # Parameters
 
-<<<<<<< HEAD
 input_dir = "../data/raw_data/life_bio/life_bio_html"
 output_dir = "../data/preprocessed/parsed_books/"
 if not os.path.exists(output_dir):
@@ -41,16 +30,6 @@
 sentence_regex = '<[pl]i*[ >].*?>.*?</[pl]i*>'
 
 # classes that indicate text that aren't valid sentences
-=======
-data_dir = '../data/raw_data/life_bio/life_bio_html'
-
-# regex for valid sentences
-sentence_regex = '<[pl]i*[ >].*?>.*?</[pl]i*>'
-# regex for key terms
-term_regex = '<span class="bolded-keyword">.*?</span>'
-
-# classes that invalidate the sentence regex
->>>>>>> 3d3851e5
 exclude_classes = [
     'fig-title',
     'h2a',
@@ -76,11 +55,7 @@
 # Helper Functions
 
 def clean_sent(sent):
-<<<<<<< HEAD
-    """Removes html formatting and cleans up parsing errors for sentences."""
-=======
     """Removes HTML markup and fixes several encoding errors."""
->>>>>>> 3d3851e5
     sent = re.sub('<span class="sidebar-division-title".*?>.*?</span>', '', sent)
     sent = re.sub('<.*?>', '', sent)
     sent = sent.replace('*', '')
@@ -107,11 +82,7 @@
 
 if __name__ == '__main__':
     
-<<<<<<< HEAD
     chs = sorted([ch for ch in os.listdir(input_dir) if ch.startswith('chapter')])
-=======
-    chs = sorted([ch for ch in os.listdir(data_dir) if ch.startswith('chapter')])
->>>>>>> 3d3851e5
     data = {
         'chapter': [],
         'section': [],
@@ -122,15 +93,9 @@
 
     for ch in chs:
         ch_num = re.match('chapter(\d+)', ch).group(1) 
-<<<<<<< HEAD
         sections = sorted([sect for sect in os.listdir(f"{input_dir}/{ch}") if sect.startswith('chapter')])
         for sect in sections:
             with open(f"{input_dir}/{ch}/{sect}", 'r') as fid:
-=======
-        sections = sorted([sect for sect in os.listdir(f"{data_dir}/{ch}") if sect.startswith('chapter')])
-        for sect in sections:
-            with open(f"{data_dir}/{ch}/{sect}", 'r') as fid:
->>>>>>> 3d3851e5
                 text = fid.read()
             text = text.replace('\n', ' ')
 
@@ -142,10 +107,6 @@
             section_name = clean_sent(re.findall('<h1 class="concept-title">(.*?)</h1>', text)[0])
 
             sents = re.findall(sentence_regex, text)
-<<<<<<< HEAD
-=======
-            terms = re.findall(term_regex, text)
->>>>>>> 3d3851e5
             new_sents = []
             for sent in sents:
                 first_class = re.match('.*?class="(.*?)".*', sent)
@@ -167,11 +128,7 @@
             data['chapter'] += [ch_num] * len(sents) 
             data['section'] += [section] * len(sents) 
             data['section_name'] += [section_name] * len(sents) 
-<<<<<<< HEAD
             
     data = pd.DataFrame(data)
     data.to_csv(f"{output_dir}/sentences_Life_Biology_parsed.csv", index=False)
-=======
-    data = pd.DataFrame(data)
-    data.to_csv('../data/preprocessed/parsed_books/sentences_Life_Biology_parsed.csv', index=False)
->>>>>>> 3d3851e5
+    