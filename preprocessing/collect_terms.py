--- conflicted
+++ resolved
@@ -1,12 +1,3 @@
-<<<<<<< HEAD
-# Collects various term lists together into a single term list dataframe and Spacy preprocesses the terms. 
-#
-# Author: Matthew Boggess
-# Version: 6/08/20
-#
-# Data Source: Output terms of preprocess_textbooks.py, preprocess_kb_bio101_terms.py, and any hand-labelled terms.
-#
-=======
 # Collects all terms from all sources into single standardized dataframe and spacy preprocesses
 # the terms.
 #
@@ -22,7 +13,6 @@
 #   for the KB terms and event/entity labels where provided. Exports to single dataframe with
 #   markers for source of the term as well as academic domain from where it was derived.
 
->>>>>>> 3d3851e5
 #===================================================================================
 # Libraries 
 
